--- conflicted
+++ resolved
@@ -1,9 +1,5 @@
-<<<<<<< HEAD
-# Copyright 2019-2025 The kikuchipy developers
-=======
 #
 # Copyright 2019-2025 the kikuchipy developers
->>>>>>> 05fd7685
 #
 # This file is part of kikuchipy.
 #
