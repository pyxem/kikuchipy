--- conflicted
+++ resolved
@@ -1,9 +1,5 @@
-<<<<<<< HEAD
-# Copyright 2019-2025 The kikuchipy developers
-=======
 #
 # Copyright 2019-2025 the kikuchipy developers
->>>>>>> 05fd7685
 #
 # This file is part of kikuchipy.
 #
@@ -39,11 +35,7 @@
     "Magnus Nord",
     "Tijmen Vermeij",
 ]
-<<<<<<< HEAD
-__version__ = "0.11.3"
-=======
-__version__ = "0.12.dev2"
->>>>>>> 05fd7685
+__version__ = "0.12.dev3"
 
 __getattr__, __dir__, __all__ = lazy_loader.attach_stub(__name__, __file__)
 
