--- conflicted
+++ resolved
@@ -22,22 +22,15 @@
 from hyperspy.api import load as hs_load
 from hyperspy._signals.signal2d import Signal2D
 import numpy as np
-<<<<<<< HEAD
+from orix.crystal_map import Phase
 from orix.vector import Vector3d
 from orix.quaternion import Rotation
-=======
-from orix.crystal_map import Phase
->>>>>>> 16a4cdff
 import pytest
 
 
 from kikuchipy import load
-<<<<<<< HEAD
-from kikuchipy.data import nickel_ebsd_master_pattern_small as nimp
+from kikuchipy.data import nickel_ebsd_master_pattern_small
 from kikuchipy.detectors import EBSDDetector
-=======
-from kikuchipy.data import nickel_ebsd_master_pattern_small
->>>>>>> 16a4cdff
 from kikuchipy.io.plugins.tests.test_emsoft_ebsd_masterpattern import (
     setup_axes_manager,
     METADATA,
@@ -51,12 +44,9 @@
     _get_patterns_chunk,
     _min_number_of_chunks,
 )
-<<<<<<< HEAD
 from kikuchipy.signals.ebsd import LazyEBSD, EBSD
 from kikuchipy.signals.util._metadata import metadata_nodes
 from kikuchipy.indexing.similarity_metrics import SIMILARITY_METRICS
-=======
->>>>>>> 16a4cdff
 
 
 DIR_PATH = os.path.dirname(__file__)
@@ -146,17 +136,6 @@
         assert [k in omd_dict_keys2 for k in desired_keys]
 
 
-class TestProperties:
-    @pytest.mark.parametrize(
-        "projection, hemisphere",
-        [("lambert", "north"), ("spherical", "south"), ("lambert", "both")],
-    )
-    def test_properties(self, projection, hemisphere):
-        mp = nickel_ebsd_master_pattern_small(
-            projection=projection, hemisphere=hemisphere
-        )
-
-<<<<<<< HEAD
 class TestMetadata:
     def test_set_simulation_parameters(self):
         s = EBSDMasterPattern(np.zeros((2, 10, 11, 11)))
@@ -205,33 +184,19 @@
         md_dict = s.metadata.get_item(ebsd_mp_node).as_dictionary()
         assert_dictionary(p_desired, md_dict)
 
-    def test_set_phase_parameters(self):
-        s = EBSDMasterPattern(np.zeros((2, 10, 11, 11)))
-        p = {
-            "number": 1,
-            "atom_coordinates": {
-                "1": {
-                    "atom": "Ni",
-                    "coordinates": [0, 0, 0],
-                    "site_occupation": 1,
-                    "debye_waller_factor": 0.0035,
-                }
-            },
-            "formula": "Ni",
-            "info": "Some sample info",
-            "lattice_constants": [0.35236, 0.35236, 0.35236, 90, 90, 90],
-            "laue_group": "m3m",
-            "material_name": "Ni",
-            "point_group": "432",
-            "space_group": 225,
-            "setting": 1,
-            "source": "Peng",
-            "symmetry": 43,
-        }
-        s.set_phase_parameters(**p)
-        md_dict = s.metadata.get_item("Sample.Phases.1").as_dictionary()
-        p.pop("number")
-        assert_dictionary(p, md_dict)
+
+class TestProperties:
+    @pytest.mark.parametrize(
+        "projection, hemisphere",
+        [("lambert", "north"), ("spherical", "south"), ("lambert", "both")],
+    )
+    def test_properties(self, projection, hemisphere):
+        mp = nickel_ebsd_master_pattern_small(
+            projection=projection, hemisphere=hemisphere
+        )
+
+        assert mp.projection == projection
+        assert mp.hemisphere == hemisphere
 
 
 class TestEBSDCatalogue:
@@ -290,7 +255,9 @@
 
         angles = np.array((120, 45, 60))
         r = Rotation.from_euler(np.radians(angles))
-        kp_mp = nimp(projection="lambert", hemisphere="both")
+        kp_mp = nickel_ebsd_master_pattern_small(
+            projection="lambert", hemisphere="both"
+        )
         kp_pattern = kp_mp.get_patterns(
             r, self.detector, 20, 100, dtype_out=np.uint8
         )
@@ -311,7 +278,7 @@
         mp_a = EBSDMasterPattern(np.zeros((2, 10, 11, 11)))
         mp_a.axes_manager[0].name = "energy"
         mp_a.axes_manager[1].name = "y"
-        mp_a.set_simulation_parameters(projection="lambert")
+        mp_a.projection = "lambert"
         out_a = mp_a.get_patterns(r2, self.detector, 5, 1)
 
         assert isinstance(out_a, LazyEBSD)
@@ -323,7 +290,7 @@
 
         mp_b = EBSDMasterPattern(np.zeros((10, 11, 11)))
         mp_b.axes_manager[0].name = "energy"
-        mp_b.set_simulation_parameters(projection="lambert")
+        mp_b.projection = "lambert"
         out_b = mp_b.get_patterns(r2, self.detector, 5, 1)
 
         assert isinstance(out_b, LazyEBSD)
@@ -334,7 +301,7 @@
         )
 
         mp_c = EBSDMasterPattern(np.zeros((11, 11)))
-        mp_c.set_simulation_parameters(projection="lambert")
+        mp_c.projection = "lambert"
         out_c = mp_c.get_patterns(r2, self.detector, 5, 1)
         out_c_2 = mp_c.get_patterns(r2, self.detector, 5, 1, compute=True)
 
@@ -382,8 +349,4 @@
         arr = ((0, 0, 0),) * 117000
         r = Rotation.from_euler(arr)
         n_chunks = _min_number_of_chunks(d, r, dtype_out=np.uint8)
-        assert n_chunks == 360
-=======
-        assert mp.projection == projection
-        assert mp.hemisphere == hemisphere
->>>>>>> 16a4cdff
+        assert n_chunks == 360