--- conflicted
+++ resolved
@@ -34,9 +34,7 @@
 matplotlib.use("Agg")  # For plotting
 
 DIR_PATH = os.path.dirname(__file__)
-KIKUCHIPY_FILE = os.path.join(
-    DIR_PATH, "../../data/kikuchipy_h5ebsd/patterns.h5"
-)
+KIKUCHIPY_FILE = os.path.join(DIR_PATH, "../../data/kikuchipy_h5ebsd/patterns.h5")
 EMSOFT_FILE = os.path.join(DIR_PATH, "../../data/emsoft_ebsd/simulated_ebsd.h5")
 
 
@@ -555,13 +553,7 @@
 
     def test_rescale_intensity_raises_in_range_percentiles(self, dummy_signal):
         with pytest.raises(ValueError, match="'percentiles' must be None"):
-<<<<<<< HEAD
-            dummy_signal.rescale_intensity(
-                in_range=(1, 254), percentiles=(1, 99)
-            )
-=======
             dummy_signal.rescale_intensity(in_range=(1, 254), percentiles=(1, 99))
->>>>>>> 9a98a55c
 
     def test_rescale_intensity_raises_in_range_relative(self, dummy_signal):
         with pytest.raises(ValueError, match="'in_range' must be None if "):
