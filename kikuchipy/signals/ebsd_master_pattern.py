--- conflicted
+++ resolved
@@ -16,7 +16,7 @@
 # You should have received a copy of the GNU General Public License
 # along with kikuchipy. If not, see <http://www.gnu.org/licenses/>.
 
-<<<<<<< HEAD
+
 from typing import Optional, Union, List
 
 import dask.array as da
@@ -37,12 +37,12 @@
     _update_phase_info,
     _write_parameters_to_dictionary,
 )
-=======
+
 from hyperspy._signals.signal2d import Signal2D
 from hyperspy._lazy_signals import LazySignal2D
 from orix.crystal_map import Phase
 
->>>>>>> 16a4cdff
+
 from kikuchipy.signals._common_image import CommonImage
 
 
