# -*- coding: utf-8 -*-
# Copyright 2019-2021 The kikuchipy developers
#
# This file is part of kikuchipy.
#
# kikuchipy is free software: you can redistribute it and/or modify
# it under the terms of the GNU General Public License as published by
# the Free Software Foundation, either version 3 of the License, or
# (at your option) any later version.
#
# kikuchipy is distributed in the hope that it will be useful,
# but WITHOUT ANY WARRANTY; without even the implied warranty of
# MERCHANTABILITY or FITNESS FOR A PARTICULAR PURPOSE. See the
# GNU General Public License for more details.
#
# You should have received a copy of the GNU General Public License
# along with kikuchipy. If not, see <http://www.gnu.org/licenses/>.

import os

from hyperspy.roi import RectangularROI
import matplotlib
from matplotlib.pyplot import close
import numpy as np
import pytest

from kikuchipy import load
from kikuchipy.generators import VirtualBSEGenerator
from kikuchipy.signals import EBSD, LazyEBSD, VirtualBSEImage

DIR_PATH = os.path.dirname(__file__)
KIKUCHIPY_FILE = os.path.join(
    DIR_PATH, "../../data/kikuchipy_h5ebsd/patterns.h5"
)

matplotlib.use("Agg")  # For plotting


class TestVirtualBSEGenerator:
    def test_init(self, dummy_signal):
        vbse_gen = VirtualBSEGenerator(dummy_signal)

        assert isinstance(vbse_gen.signal, EBSD)
        assert vbse_gen.grid_shape == (5, 5)

    def test_init_lazy(self, dummy_signal):
        lazy_signal = dummy_signal.as_lazy()
        vbse_gen = VirtualBSEGenerator(lazy_signal)

        assert isinstance(vbse_gen.signal, LazyEBSD)

    @pytest.mark.parametrize(
        "grid_shape, desired_rows, desired_cols",
        [
<<<<<<< HEAD
            ((10, 10), np.linspace(0, 60, 10 + 1), np.linspace(0, 60, 10 + 1)),
            ((13, 7), np.linspace(0, 60, 13 + 1), np.linspace(0, 60, 7 + 1)),
=======
            (
                (10, 10),
                np.linspace(0, 60, 10 + 1),
                np.linspace(0, 60, 10 + 1),
            ),
            (
                (13, 7),
                np.linspace(0, 60, 13 + 1),
                np.linspace(0, 60, 7 + 1),
            ),
>>>>>>> 9a98a55c
        ],
    )
    def test_set_grid_shape(self, grid_shape, desired_rows, desired_cols):
        s = load(KIKUCHIPY_FILE)
        vbse_gen = VirtualBSEGenerator(s)
        vbse_gen.grid_shape = grid_shape

        assert vbse_gen.grid_shape == grid_shape
        assert np.allclose(vbse_gen.grid_rows, desired_rows)
        assert np.allclose(vbse_gen.grid_cols, desired_cols)

    def test_repr(self, dummy_signal):
        vbse_gen = VirtualBSEGenerator(dummy_signal)

        assert vbse_gen.__repr__() == (
            "VirtualBSEGenerator for <EBSD, title: , dimensions: (3, 3|3, 3)>"
        )

    @pytest.mark.parametrize(
        "grid_shape, desired_n_markers",
        [((3, 3), 9 + 3 + 8), ((1, 1), 1 + 3 + 4), ((2, 3), 6 + 3 + 7)],
    )
    def test_plot_grid(self, grid_shape, desired_n_markers):
        s = load(KIKUCHIPY_FILE)
        vbse_gen = VirtualBSEGenerator(s)
        vbse_gen.grid_shape = grid_shape
        rgb_channels = [(0, 0), (0, 1), (1, 0)]
        pattern_idx = (2, 2)
<<<<<<< HEAD
        p = vbse_gen.plot_grid(
            pattern_idx=pattern_idx, rgb_channels=rgb_channels
        )
=======
        p = vbse_gen.plot_grid(pattern_idx=pattern_idx, rgb_channels=rgb_channels)
>>>>>>> 9a98a55c
        p2 = vbse_gen.plot_grid()

        # Check data type and values
        assert isinstance(p, EBSD)
        assert np.allclose(p.data, s.inav[pattern_idx].data)
        assert np.allclose(p2.data, s.inav[0, 0].data)

        # Check markers
        assert len(p.metadata.Markers) == desired_n_markers
        assert p.metadata.Markers.has_item("text")
        assert p.metadata.Markers["text"].marker._color == "r"
        assert p.metadata.Markers["horizontal_line"].marker._color == "w"
        assert p.metadata.Markers["rectangle"].marker._edgecolor == (1, 0, 0, 1)

        close("all")

    @pytest.mark.parametrize("color", ["c", "m", "k"])
    def test_plot_grid_text_color(self, color):
        s = load(KIKUCHIPY_FILE)
        vbse_gen = VirtualBSEGenerator(s)
        p = vbse_gen.plot_grid(color=color)

        assert p.metadata.Markers["text"].marker._color == color

        close("all")


class TestGetImagesFromGrid:
    def test_get_single_image_from_grid(self, dummy_signal):
        vbse_gen = VirtualBSEGenerator(dummy_signal)
        vbse_gen.grid_shape = (1, 1)
        vbse_img = vbse_gen.get_images_from_grid()

        assert np.allclose(vbse_img.data.mean(), 40.666668)

    @pytest.mark.parametrize("dtype_out", [np.float32, np.float64])
    def test_dtype_out(self, dummy_signal, dtype_out):
        vbse_gen = VirtualBSEGenerator(dummy_signal)
        vbse_gen.grid_shape = (1, 1)
        vbse_images = vbse_gen.get_images_from_grid(dtype_out=dtype_out)

        assert vbse_images.data.dtype == dtype_out

    def test_axes_manager_transfer(self):
        s = load(KIKUCHIPY_FILE)
        vbse_gen = VirtualBSEGenerator(s)
        vbse_img = vbse_gen.get_images_from_grid()

        s_nav_axes = s.axes_manager.navigation_axes
        vbse_sig_axes = vbse_img.axes_manager.signal_axes

        assert all([vbse_sig_axes[i].scale == s_nav_axes[i].scale for i in range(2)])
        assert all([vbse_sig_axes[i].name == s_nav_axes[i].name for i in range(2)])
        assert all([vbse_sig_axes[i].units == s_nav_axes[i].units for i in range(2)])


class TestGetRGBImage:
    def test_get_rgb_image_rois(self):
        s = load(KIKUCHIPY_FILE)
        vbse_gen = VirtualBSEGenerator(s)

        # Get channels by ROIs
        rois1 = [vbse_gen.roi_from_grid(i) for i in np.ndindex(vbse_gen.grid_shape)][:3]
        vbse_rgb_img1 = vbse_gen.get_rgb_image(r=rois1[0], g=rois1[1], b=rois1[2])

        # Get channels from grid tile indices
        rois2 = [(0, 0), (0, 1), (0, 2)]
        vbse_rgb_img2 = vbse_gen.get_rgb_image(r=rois2[0], g=rois2[1], b=rois2[2])

        assert isinstance(vbse_rgb_img1, VirtualBSEImage)
        assert vbse_rgb_img1.data.dtype == np.dtype(
            [("R", "u1"), ("G", "u1"), ("B", "u1")]
        )

        vbse_rgb_img1.change_dtype(np.uint8)
        vbse_rgb_img2.change_dtype(np.uint8)
        assert np.allclose(vbse_rgb_img1.data, vbse_rgb_img2.data)

    def test_get_rgb_image_dtype(self):
        s = load(KIKUCHIPY_FILE)
        vbse_gen = VirtualBSEGenerator(s)
        vbse_rgb_img = vbse_gen.get_rgb_image(
            r=(0, 0), g=(0, 1), b=(0, 2), dtype_out=np.uint16
        )

        assert vbse_rgb_img.data.dtype == np.dtype(
            [("R", "u2"), ("G", "u2"), ("B", "u2")]
        )

    @pytest.mark.parametrize(
        "percentile, desired_mean_intensity",
        [(None, 136.481481), ((1, 99), 134.740740)],
    )
    def test_get_rgb_image_contrast_stretching(
        self, percentile, desired_mean_intensity
    ):
        s = load(KIKUCHIPY_FILE)
        vbse_gen = VirtualBSEGenerator(s)
        vbse_rgb_img = vbse_gen.get_rgb_image(
            r=(0, 0), g=(0, 1), b=(0, 2), percentiles=percentile
        )
        vbse_rgb_img.change_dtype(np.uint8)

        assert np.allclose(vbse_rgb_img.data.mean(), desired_mean_intensity)

    @pytest.mark.parametrize(
<<<<<<< HEAD
        "alpha_add, desired_mean_intensity",
        [(0, 88.481481), (10, 107.851851)],
=======
        "alpha_add, desired_mean_intensity", [(0, 88.481481), (10, 107.851851)]
>>>>>>> 9a98a55c
    )
    def test_get_rgb_alpha(self, alpha_add, desired_mean_intensity):
        s = load(KIKUCHIPY_FILE)
        vbse_gen = VirtualBSEGenerator(s)

        alpha = np.arange(9).reshape((3, 3))
        alpha[0] += alpha_add

        vbse_rgb_img = vbse_gen.get_rgb_image(r=(0, 0), g=(0, 1), b=(0, 2), alpha=alpha)
        vbse_rgb_img.change_dtype(np.uint8)

        assert np.allclose(vbse_rgb_img.data.mean(), desired_mean_intensity)

    def test_get_rgb_alpha_signal(self):
        s = load(KIKUCHIPY_FILE)
        vbse_gen = VirtualBSEGenerator(s)

        vbse_img = s.get_virtual_bse_intensity(roi=RectangularROI(0, 0, 10, 10))

        vbse_rgb_img1 = vbse_gen.get_rgb_image(
            r=(0, 1), g=(0, 2), b=(0, 3), alpha=vbse_img
        )
        vbse_rgb_img2 = vbse_gen.get_rgb_image(
            r=(0, 1), g=(0, 2), b=(0, 3), alpha=vbse_img.data
        )
        vbse_rgb_img1.change_dtype(np.uint8)
        vbse_rgb_img2.change_dtype(np.uint8)

        assert np.allclose(vbse_rgb_img1.data, vbse_rgb_img2.data)

    def test_get_rgb_image_lazy(self):
        s = load(KIKUCHIPY_FILE, lazy=True)
        vbse_gen = VirtualBSEGenerator(s)

        assert isinstance(vbse_gen.signal, LazyEBSD)

        vbse_rgb_img = vbse_gen.get_rgb_image(r=(0, 0), g=(0, 1), b=(0, 2))

        assert isinstance(vbse_rgb_img.data, np.ndarray)

    def test_get_rgb_1d(self):
        s = EBSD(np.random.random(9 * 3600).reshape((9, 60, 60)))
        vbse_gen = VirtualBSEGenerator(s)

        with pytest.raises(ValueError, match="The signal dimension cannot be "):
            _ = vbse_gen.get_rgb_image(r=(0, 0), g=(0, 1), b=(0, 2))

    @pytest.mark.parametrize(
        "r, g, b, desired_mean_intensity",
        [
            ([(0, 1), (0, 2)], [(1, 1), (1, 2)], [(2, 1), (2, 2)], 125.148148),
            ([(2, 1), (2, 2)], [(3, 1), (3, 2)], [(4, 1), (4, 2)], 109.037037),
        ],
    )
    def test_get_rgb_multiple_rois_per_channel(self, r, g, b, desired_mean_intensity):
        s = load(KIKUCHIPY_FILE)
        vbse_gen = VirtualBSEGenerator(s)

        vbse_rgb_img1 = vbse_gen.get_rgb_image(r=r, g=g, b=b)
        vbse_rgb_img1.change_dtype(np.uint8)

        assert np.allclose(vbse_rgb_img1.data.mean(), desired_mean_intensity)

        roi_r = vbse_gen.roi_from_grid(r)
        roi_g = vbse_gen.roi_from_grid(g)
        roi_b = vbse_gen.roi_from_grid(b)
        vbse_rgb_img2 = vbse_gen.get_rgb_image(r=roi_r, g=roi_g, b=roi_b)
        vbse_rgb_img2.change_dtype(np.uint8)

        assert np.allclose(vbse_rgb_img1.data, vbse_rgb_img2.data)<|MERGE_RESOLUTION|>--- conflicted
+++ resolved
@@ -29,9 +29,7 @@
 from kikuchipy.signals import EBSD, LazyEBSD, VirtualBSEImage
 
 DIR_PATH = os.path.dirname(__file__)
-KIKUCHIPY_FILE = os.path.join(
-    DIR_PATH, "../../data/kikuchipy_h5ebsd/patterns.h5"
-)
+KIKUCHIPY_FILE = os.path.join(DIR_PATH, "../../data/kikuchipy_h5ebsd/patterns.h5")
 
 matplotlib.use("Agg")  # For plotting
 
@@ -52,10 +50,6 @@
     @pytest.mark.parametrize(
         "grid_shape, desired_rows, desired_cols",
         [
-<<<<<<< HEAD
-            ((10, 10), np.linspace(0, 60, 10 + 1), np.linspace(0, 60, 10 + 1)),
-            ((13, 7), np.linspace(0, 60, 13 + 1), np.linspace(0, 60, 7 + 1)),
-=======
             (
                 (10, 10),
                 np.linspace(0, 60, 10 + 1),
@@ -66,7 +60,6 @@
                 np.linspace(0, 60, 13 + 1),
                 np.linspace(0, 60, 7 + 1),
             ),
->>>>>>> 9a98a55c
         ],
     )
     def test_set_grid_shape(self, grid_shape, desired_rows, desired_cols):
@@ -95,13 +88,7 @@
         vbse_gen.grid_shape = grid_shape
         rgb_channels = [(0, 0), (0, 1), (1, 0)]
         pattern_idx = (2, 2)
-<<<<<<< HEAD
-        p = vbse_gen.plot_grid(
-            pattern_idx=pattern_idx, rgb_channels=rgb_channels
-        )
-=======
         p = vbse_gen.plot_grid(pattern_idx=pattern_idx, rgb_channels=rgb_channels)
->>>>>>> 9a98a55c
         p2 = vbse_gen.plot_grid()
 
         # Check data type and values
@@ -208,12 +195,7 @@
         assert np.allclose(vbse_rgb_img.data.mean(), desired_mean_intensity)
 
     @pytest.mark.parametrize(
-<<<<<<< HEAD
-        "alpha_add, desired_mean_intensity",
-        [(0, 88.481481), (10, 107.851851)],
-=======
         "alpha_add, desired_mean_intensity", [(0, 88.481481), (10, 107.851851)]
->>>>>>> 9a98a55c
     )
     def test_get_rgb_alpha(self, alpha_add, desired_mean_intensity):
         s = load(KIKUCHIPY_FILE)
