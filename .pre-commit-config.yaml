--- conflicted
+++ resolved
@@ -17,24 +17,6 @@
 ## along with kikuchipy. If not, see <http://www.gnu.org/licenses/>.
 ##
 repos:
-<<<<<<< HEAD
-    # https://black.readthedocs.io/en/stable/index.html
-    - repo: https://github.com/psf/black-pre-commit-mirror
-      rev: 25.1.0
-      hooks:
-      - id: black
-      - id: black-jupyter
-        files: \.ipynb
-        args: [--line-length=77]
-    # https://pycqa.github.io/isort/
-    - repo: https://github.com/pycqa/isort
-      rev: 6.0.1
-      hooks:
-        - id: isort
-          name: isort (python)
-          args:
-            [--profile=black, --filter-files, --force-sort-within-sections]
-=======
   # https://docs.astral.sh/ruff/configuration
   - repo: https://github.com/astral-sh/ruff-pre-commit
     rev: v0.9.9
@@ -58,5 +40,4 @@
 ci:
   autofix_prs: false
   # TODO: Remove skip once (nearly) all files are formatted with the license template
-  skip: [licenseheaders]
->>>>>>> c9bb3875
+  skip: [licenseheaders]